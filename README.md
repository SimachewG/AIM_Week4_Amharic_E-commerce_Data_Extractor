--- conflicted
+++ resolved
@@ -20,27 +20,6 @@
 # Task-2
 
 1. This task involves labeling a subset of Amharic messages from a dataset for Named Entity Recognition (NER) using the CoNLL format.
-<<<<<<< HEAD
-
-2. Each message contains product descriptions, prices, and locations in Amharic, collected from Telegram channels.
-
-3. The CoNLL format requires each token to appear on a separate line, followed by a tab (`\t`) and its corresponding label.
-
-4. The entity labels used are:
-
-  * `B-PRODUCT`: Beginning of a product name
-  * `I-PRODUCT`: Inside a product name
-  * `B-LOC`: Beginning of a location name
-  * `I-LOC`: Inside a location name
-  * `B-PRICE`: Beginning of a price mention
-  * `I-PRICE`: Inside a price mention
-  * `I-PHONE`: Phone number entity (e.g., 10-digit mobile number)
-  * `O`: Outside of any entity
-
-5. A rule-based Python script reads and processes the first 50 messages from the dataset.
-
-6. The labeled data is saved in CoNLL format to `data/processed/labeled_data.conll`.
-=======
 
 2. Each message contains product descriptions, prices, and locations in Amharic, collected from Telegram channels.
 
@@ -107,4 +86,3 @@
     - Predicted label
     - Confidence score
 
->>>>>>> 3cc424be
